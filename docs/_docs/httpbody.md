---
category: documentation
---

# HttpBody messages
<<<<<<< HEAD
=======

>>>>>>> 0e11f6f8
The [HTTP Body](https://github.com/googleapis/googleapis/blob/master/google/api/httpbody.proto) messages allows a response message to be specified with custom data content and a custom content type header. The values included in the HTTPBody response will be used verbatim in the returned message from the gateway. Make sure you format your response carefully!

## Example Usage

<<<<<<< HEAD
```protobuf
	mux := runtime.NewServeMux()
	runtime.SetHTTPBodyMarshaler(mux)
```
2. Define your service in gRPC with an httpbody response message
=======
1. Define your service in gRPC with an httpbody response message
>>>>>>> 0e11f6f8

```protobuf
import "google/api/httpbody.proto";
import "google/api/annotations.proto";
import "google/protobuf/empty.proto";

service HttpBodyExampleService {
	rpc HelloWorld(google.protobuf.Empty) returns (google.api.HttpBody) {
		option (google.api.http) = {
			get: "/helloworld"
		};
	}
<<<<<<< HEAD
=======
	rpc Download(google.protobuf.Empty) returns (stream google.api.HttpBody) {
		option (google.api.http) = {
			get: "/download"
		};
	}
>>>>>>> 0e11f6f8
}
```

3. Generate gRPC and reverse-proxy stubs and implement your service.

## Example service implementation

```go
func (*HttpBodyExampleService) Helloworld(ctx context.Context, in *empty.Empty) (*httpbody.HttpBody, error) {
	return &httpbody.HttpBody{
		ContentType: "text/html",
		Data:        []byte("Hello World"),
	}, nil
}
<<<<<<< HEAD
=======

func (HttpBodyExampleService) Download(_ *empty.Empty, stream HttpBodyExampleService_DownloadServer) error {
	msgs := []*httpbody.HttpBody{
		{
			ContentType: "text/html",
			Data:        []byte("Hello 1"),
		},
		{
			ContentType: "text/html",
			Data:        []byte("Hello 2"),
		},
	}

	for _, msg := range msgs {
		if err := stream.Send(msg); err != nil {
			return err
		}
	}

	return nil
}
>>>>>>> 0e11f6f8
```<|MERGE_RESOLUTION|>--- conflicted
+++ resolved
@@ -3,23 +3,12 @@
 ---
 
 # HttpBody messages
-<<<<<<< HEAD
-=======
 
->>>>>>> 0e11f6f8
 The [HTTP Body](https://github.com/googleapis/googleapis/blob/master/google/api/httpbody.proto) messages allows a response message to be specified with custom data content and a custom content type header. The values included in the HTTPBody response will be used verbatim in the returned message from the gateway. Make sure you format your response carefully!
 
 ## Example Usage
 
-<<<<<<< HEAD
-```protobuf
-	mux := runtime.NewServeMux()
-	runtime.SetHTTPBodyMarshaler(mux)
-```
-2. Define your service in gRPC with an httpbody response message
-=======
 1. Define your service in gRPC with an httpbody response message
->>>>>>> 0e11f6f8
 
 ```protobuf
 import "google/api/httpbody.proto";
@@ -32,14 +21,11 @@
 			get: "/helloworld"
 		};
 	}
-<<<<<<< HEAD
-=======
 	rpc Download(google.protobuf.Empty) returns (stream google.api.HttpBody) {
 		option (google.api.http) = {
 			get: "/download"
 		};
 	}
->>>>>>> 0e11f6f8
 }
 ```
 
@@ -54,8 +40,6 @@
 		Data:        []byte("Hello World"),
 	}, nil
 }
-<<<<<<< HEAD
-=======
 
 func (HttpBodyExampleService) Download(_ *empty.Empty, stream HttpBodyExampleService_DownloadServer) error {
 	msgs := []*httpbody.HttpBody{
@@ -77,5 +61,4 @@
 
 	return nil
 }
->>>>>>> 0e11f6f8
 ```