package runtime

import (
	"encoding/json"
	"fmt"
	"io"
	"net/http"

	"github.com/golang/glog"
	"github.com/golang/protobuf/proto"
	"golang.org/x/net/context"
	"google.golang.org/grpc"
)

type responseStreamChunk struct {
	Result proto.Message       `json:"result,omitempty"`
	Error  responseStreamError `json:"error,omitempty"`
}

type responseStreamError struct {
	GrpcCode   int    `json:"grcp_code, omitempty"`
	HTTPCode   int    `json:"http_code, omitempty"`
	Message    string `json:"message, omitempty"`
	HTTPStatus string `json:"http_status, omitempty"`
}

// ForwardResponseStream forwards the stream from gRPC server to REST client.
func ForwardResponseStream(ctx context.Context, w http.ResponseWriter, req *http.Request, recv func() (proto.Message, error), opts ...func(context.Context, http.ResponseWriter, proto.Message) error) {
	f, ok := w.(http.Flusher)
	if !ok {
		glog.Errorf("Flush not supported in %T", w)
		http.Error(w, "unexpected type of web server", http.StatusInternalServerError)
		return
	}

	w.Header().Set("Transfer-Encoding", "chunked")
	w.Header().Set("Content-Type", "application/json")
	if err := handleForwardResponseOptions(ctx, w, nil, opts); err != nil {
		http.Error(w, err.Error(), http.StatusInternalServerError)
		return
	}
	w.WriteHeader(http.StatusOK)
	f.Flush()
	for {
		resp, err := recv()
		if err == io.EOF {
			return
		}
		if err != nil {
<<<<<<< HEAD
			grpcCode := grpc.Code(err)
			httpCode := HTTPStatusFromCode(grpcCode)
			resp := responseStreamChunk{Error: responseStreamError{GrpcCode: int(grpcCode),
				HTTPCode:   httpCode,
				Message:    err.Error(),
				HTTPStatus: http.StatusText(httpCode)}}
			buf, merr := json.Marshal(resp)
			if merr != nil {
				glog.Errorf("Failed to marshal an error: %v", merr)
				return
			}
			if _, werr := fmt.Fprintf(w, "%s\n", buf); werr != nil {
				glog.Errorf("Failed to notify error to client: %v", werr)
				return
			}
=======
			handleForwardResponseStreamError(w, err)
			return
		}
		if err := handleForwardResponseOptions(ctx, w, resp, opts); err != nil {
			handleForwardResponseStreamError(w, err)
>>>>>>> 5931ef5e
			return
		}
		buf, err := json.Marshal(responseStreamChunk{Result: resp})
		if err != nil {
			glog.Errorf("Failed to marshal response chunk: %v", err)
			return
		}
		if _, err = fmt.Fprintf(w, "%s\n", buf); err != nil {
			glog.Errorf("Failed to send response chunk: %v", err)
			return
		}
		f.Flush()
	}
}

// ForwardResponseMessage forwards the message "resp" from gRPC server to REST client.
func ForwardResponseMessage(ctx context.Context, w http.ResponseWriter, req *http.Request, resp proto.Message, opts ...func(context.Context, http.ResponseWriter, proto.Message) error) {
	w.Header().Set("Content-Type", "application/json")
	if err := handleForwardResponseOptions(ctx, w, resp, opts); err != nil {
		HTTPError(ctx, w, err)
		return
	}

	buf, err := json.Marshal(resp)
	if err != nil {
		glog.Errorf("Marshal error: %v", err)
		HTTPError(ctx, w, err)
		return
	}

	if _, err = w.Write(buf); err != nil {
		glog.Errorf("Failed to write response: %v", err)
	}
}

func handleForwardResponseOptions(ctx context.Context, w http.ResponseWriter, resp proto.Message, opts []func(context.Context, http.ResponseWriter, proto.Message) error) error {
	if opts == nil || len(opts) == 0 {
		return nil
	}
	for _, opt := range opts {
		if err := opt(ctx, w, resp); err != nil {
			glog.Errorf("Error handling ForwardResponseOptions: %v", err)
			return err
		}
	}
	return nil
}

func handleForwardResponseStreamError(w http.ResponseWriter, err error) {
	buf, merr := json.Marshal(responseStreamChunk{Error: err.Error()})
	if merr != nil {
		glog.Errorf("Failed to marshal an error: %v", merr)
		return
	}
	if _, werr := fmt.Fprintf(w, "%s\n", buf); werr != nil {
		glog.Errorf("Failed to notify error to client: %v", werr)
		return
	}
}<|MERGE_RESOLUTION|>--- conflicted
+++ resolved
@@ -47,29 +47,11 @@
 			return
 		}
 		if err != nil {
-<<<<<<< HEAD
-			grpcCode := grpc.Code(err)
-			httpCode := HTTPStatusFromCode(grpcCode)
-			resp := responseStreamChunk{Error: responseStreamError{GrpcCode: int(grpcCode),
-				HTTPCode:   httpCode,
-				Message:    err.Error(),
-				HTTPStatus: http.StatusText(httpCode)}}
-			buf, merr := json.Marshal(resp)
-			if merr != nil {
-				glog.Errorf("Failed to marshal an error: %v", merr)
-				return
-			}
-			if _, werr := fmt.Fprintf(w, "%s\n", buf); werr != nil {
-				glog.Errorf("Failed to notify error to client: %v", werr)
-				return
-			}
-=======
 			handleForwardResponseStreamError(w, err)
 			return
 		}
 		if err := handleForwardResponseOptions(ctx, w, resp, opts); err != nil {
 			handleForwardResponseStreamError(w, err)
->>>>>>> 5931ef5e
 			return
 		}
 		buf, err := json.Marshal(responseStreamChunk{Result: resp})
@@ -119,7 +101,13 @@
 }
 
 func handleForwardResponseStreamError(w http.ResponseWriter, err error) {
-	buf, merr := json.Marshal(responseStreamChunk{Error: err.Error()})
+	grpcCode := grpc.Code(err)
+	httpCode := HTTPStatusFromCode(grpcCode)
+	resp := responseStreamChunk{Error: responseStreamError{GrpcCode: int(grpcCode),
+		HTTPCode:   httpCode,
+		Message:    err.Error(),
+		HTTPStatus: http.StatusText(httpCode)}}
+	buf, merr := json.Marshal(resp)
 	if merr != nil {
 		glog.Errorf("Failed to marshal an error: %v", merr)
 		return
