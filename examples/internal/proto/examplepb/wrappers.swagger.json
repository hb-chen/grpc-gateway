--- conflicted
+++ resolved
@@ -401,11 +401,7 @@
           "type": "number",
           "format": "double"
         },
-<<<<<<< HEAD
-        "bool_value": {
-=======
         "boolValue": {
->>>>>>> 0e11f6f8
           "type": "boolean"
         },
         "uint32Value": {
